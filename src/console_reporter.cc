// Copyright 2015 Google Inc. All rights reserved.
//
// Licensed under the Apache License, Version 2.0 (the "License");
// you may not use this file except in compliance with the License.
// You may obtain a copy of the License at
//
//     http://www.apache.org/licenses/LICENSE-2.0
//
// Unless required by applicable law or agreed to in writing, software
// distributed under the License is distributed on an "AS IS" BASIS,
// WITHOUT WARRANTIES OR CONDITIONS OF ANY KIND, either express or implied.
// See the License for the specific language governing permissions and
// limitations under the License.

#include "benchmark/reporter.h"

#include <cstdint>
#include <cstdio>
#include <algorithm>
#include <iostream>
#include <string>
#include <tuple>
#include <vector>

#include "check.h"
#include "colorprint.h"
#include "string_util.h"
#include "walltime.h"

namespace benchmark {

bool ConsoleReporter::ReportContext(const Context& context) {
  name_field_width_ = context.name_field_width;

  std::cerr << "Run on (" << context.num_cpus << " X " << context.mhz_per_cpu
            << " MHz CPU " << ((context.num_cpus > 1) ? "s" : "") << ")\n";

  std::cerr << LocalDateTimeString() << "\n";

  if (context.cpu_scaling_enabled) {
    std::cerr << "***WARNING*** CPU scaling is enabled, the benchmark "
                 "real time measurements may be noisy and will incur extra "
                 "overhead.\n";
  }

#ifndef NDEBUG
  std::cerr << "***WARNING*** Library was built as DEBUG. Timings may be "
               "affected.\n";
#endif

  int output_width = fprintf(stdout, "%-*s %13s %13s %10s\n",
                             static_cast<int>(name_field_width_), "Benchmark",
                             "Time", "CPU", "Iterations");
  std::cout << std::string(output_width - 1, '-') << "\n";

  return true;
}

void ConsoleReporter::ReportRuns(const std::vector<Run>& reports) {
  if (reports.empty()) {
    return;
  }

  for (Run const& run : reports) {
    CHECK_EQ(reports[0].benchmark_name, run.benchmark_name);
    PrintRunData(run);
  }

  auto error_count = std::count_if(
      reports.begin(), reports.end(),
      [](Run const& run) {return run.error_occurred;});

  if (reports.size() - error_count < 2) {
    // We don't report aggregated data if there was a single run.
    return;
  }

  Run mean_data;
  Run stddev_data;
  BenchmarkReporter::ComputeStats(reports, &mean_data, &stddev_data);

  // Output using PrintRun.
  PrintRunData(mean_data);
  PrintRunData(stddev_data);
}

void ConsoleReporter::ReportComplexity(const std::vector<Run> & complexity_reports) {
  if (complexity_reports.size() < 2) {
    // We don't report asymptotic complexity data if there was a single run.
    return;
  }

  Run big_o_data;
  Run rms_data;
  BenchmarkReporter::ComputeBigO(complexity_reports, &big_o_data, &rms_data);

  // Output using PrintRun.
  PrintRunData(big_o_data);
  PrintRunData(rms_data);
}

void ConsoleReporter::PrintRunData(const Run& result) {
  ColorPrintf(COLOR_GREEN, "%-*s ",
              name_field_width_, result.benchmark_name.c_str());

  if (result.error_occurred) {
    ColorPrintf(COLOR_RED, "ERROR OCCURRED: \'%s\'", result.error_message.c_str());
    ColorPrintf(COLOR_DEFAULT, "\n");
    return;
  }
  // Format bytes per second
  std::string rate;
  if (result.bytes_per_second > 0) {
    rate = StrCat(" ", HumanReadableNumber(result.bytes_per_second), "B/s");
  }

  // Format items per second
  std::string items;
  if (result.items_per_second > 0) {
    items = StrCat(" ", HumanReadableNumber(result.items_per_second),
                   " items/s");
  }

  double multiplier;
  const char* timeLabel;
  std::tie(timeLabel, multiplier) = GetTimeUnitAndMultiplier(result.time_unit);

<<<<<<< HEAD
  if (result.iterations == 0) {
=======
  ColorPrintf((result.report_big_o ||result.report_rms) ? COLOR_BLUE :
              COLOR_GREEN, "%-*s ",
              name_field_width_, result.benchmark_name.c_str());

  if(result.report_big_o) {
    std::string big_o = result.report_big_o ? GetBigO(result.complexity) : "";
    ColorPrintf(COLOR_YELLOW, "%10.4f %s %10.4f %s ",
                result.real_accumulated_time * multiplier,
                big_o.c_str(),
                result.cpu_accumulated_time * multiplier,
                big_o.c_str());
  } else if(result.report_rms) {
    ColorPrintf(COLOR_YELLOW, "%10.0f %% %10.0f %% ",
                result.real_accumulated_time * multiplier * 100,
                result.cpu_accumulated_time * multiplier * 100);
  } else if (result.iterations == 0) {
>>>>>>> 2440b752
    ColorPrintf(COLOR_YELLOW, "%10.0f %s %10.0f %s ",
                result.real_accumulated_time * multiplier,
                timeLabel,
                result.cpu_accumulated_time * multiplier,
                timeLabel);
  } else {
    ColorPrintf(COLOR_YELLOW, "%10.0f %s %10.0f %s ",
                (result.real_accumulated_time * multiplier) /
                    (static_cast<double>(result.iterations)),
                timeLabel,
                (result.cpu_accumulated_time * multiplier) /
                    (static_cast<double>(result.iterations)),
                timeLabel);
  }

  if(!result.report_big_o && !result.report_rms) {
    ColorPrintf(COLOR_CYAN, "%10lld", result.iterations);
  }

  if (!rate.empty()) {
    ColorPrintf(COLOR_DEFAULT, " %*s", 13, rate.c_str());
  }

  if (!items.empty()) {
    ColorPrintf(COLOR_DEFAULT, " %*s", 18, items.c_str());
  }

  if (!result.report_label.empty()) {
    ColorPrintf(COLOR_DEFAULT, " %s", result.report_label.c_str());
  }

  ColorPrintf(COLOR_DEFAULT, "\n");
}

}  // end namespace benchmark<|MERGE_RESOLUTION|>--- conflicted
+++ resolved
@@ -125,9 +125,6 @@
   const char* timeLabel;
   std::tie(timeLabel, multiplier) = GetTimeUnitAndMultiplier(result.time_unit);
 
-<<<<<<< HEAD
-  if (result.iterations == 0) {
-=======
   ColorPrintf((result.report_big_o ||result.report_rms) ? COLOR_BLUE :
               COLOR_GREEN, "%-*s ",
               name_field_width_, result.benchmark_name.c_str());
@@ -144,7 +141,7 @@
                 result.real_accumulated_time * multiplier * 100,
                 result.cpu_accumulated_time * multiplier * 100);
   } else if (result.iterations == 0) {
->>>>>>> 2440b752
+
     ColorPrintf(COLOR_YELLOW, "%10.0f %s %10.0f %s ",
                 result.real_accumulated_time * multiplier,
                 timeLabel,
