--- conflicted
+++ resolved
@@ -53,11 +53,18 @@
 }
 
 void ConsoleReporter::PrintHeader(const Run& run) {
-  std::string str =
-      FormatString("%-*s %13s %13s %10s%s\n", static_cast<int>(name_field_width_),
-                   "Benchmark", "Time", "CPU", "Iterations",
-                   (run.counters.empty() ? "" : " UserCounters...")
-          );
+  std::string str = FormatString("%-*s %13s %13s %10s\n", static_cast<int>(name_field_width_),
+                                 "Benchmark", "Time", "CPU", "Iterations");
+  if(!run.counters.empty()) {
+    if(output_options_ & OO_Tabular) {
+      for(auto const& c : run.counters) {
+        str += FormatString(" %10s", c.first);
+      }
+    }
+    else {
+      str += " UserCounters...";
+    }
+  }
   std::string line = std::string(str.length(), '-');
   GetOutputStream() << line << "\n" << str << line << "\n";
 }
@@ -141,18 +148,14 @@
   }
 
   for (auto& c : result.counters) {
-<<<<<<< HEAD
     auto const& s = HumanReadableNumber(c.second.value);
+    const char* unit = (c.second.flags & Counter::kIsRate) ? "/s" : "";
     if(output_options_ & OO_Tabular) {
-      printer(Out, COLOR_DEFAULT, " %10s", s.c_str());
+      printer(Out, COLOR_DEFAULT, " %10s%s", s.c_str(), unit);
     } else {
-      printer(Out, COLOR_DEFAULT, " %s=%s", c.first.c_str(), s.c_str());
+      printer(Out, COLOR_DEFAULT, " %s=%s%s", c.first.c_str(), s.c_str(),
+              unit);
     }
-=======
-    std::string s = HumanReadableNumber(c.second.value);
-    const char* unit = ((c.second.flags & Counter::kIsRate) ? "/s" : "");
-    printer(Out, COLOR_DEFAULT, " %s=%s%s", c.first.c_str(), s.c_str(), unit);
->>>>>>> da8cd74d
   }
 
   if (!rate.empty()) {
