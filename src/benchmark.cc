// Copyright 2014 Google Inc. All rights reserved.
// 
// Licensed under the Apache License, Version 2.0 (the "License");
// you may not use this file except in compliance with the License.
// You may obtain a copy of the License at
// 
//     http://www.apache.org/licenses/LICENSE-2.0
// 
// Unless required by applicable law or agreed to in writing, software
// distributed under the License is distributed on an "AS IS" BASIS,
// WITHOUT WARRANTIES OR CONDITIONS OF ANY KIND, either express or implied.
// See the License for the specific language governing permissions and
// limitations under the License.

#include "benchmark/benchmark.h"
#include "benchmark/macros.h"
#include "colorprint.h"
#include "commandlineflags.h"
#include "mutex_lock.h"
#include "sleep.h"
#include "stat.h"
#include "sysinfo.h"
#include "walltime.h"

#include <pthread.h>
#include <semaphore.h>
#include <string.h>

#if defined OS_FREEBSD
#include <gnuregex.h>
#else
#include <regex.h>
#endif

#include <algorithm>
#include <atomic>
#include <iostream>
#include <memory>
#include <sstream>

DEFINE_string(benchmark_filter, ".",
              "A regular expression that specifies the set of benchmarks "
              "to execute.  If this flag is empty, no benchmarks are run.  "
              "If this flag is the string \"all\", all benchmarks linked "
              "into the process are run.");

DEFINE_int32(benchmark_iterations, 0,
             "Total number of iterations per benchmark. 0 means the benchmarks "
             "are time-based.");

DEFINE_double(benchmark_min_time, 0.5,
              "Minimum number of seconds we should run benchmark before "
              "results are considered significant.  For cpu-time based "
              "tests, this is the lower bound on the total cpu time "
              "used by all threads that make up the test.  For real-time "
              "based tests, this is the lower bound on the elapsed time "
              "of the benchmark execution, regardless of number of "
              "threads.");

DEFINE_bool(benchmark_memory_usage, false,
            "Report memory usage for all benchmarks");

DEFINE_int32(benchmark_repetitions, 1,
             "The number of runs of each benchmark. If greater than 1, the "
             "mean and standard deviation of the runs will be reported.");

DEFINE_int32(v, 0, "The level of verbose logging to output");
DEFINE_bool(color_print, true, "Enables colorized logging.");

// Will be non-empty if heap checking is turned on, which would
// invalidate any benchmarks.
DECLARE_string(heap_check);

// The ""'s catch people who don't pass in a literal for "str"
#define strliterallen(str) (sizeof("" str "") - 1)

// Must use a string literal for prefix.
#define memprefix(str, len, prefix)                  \
  ((((len) >= strliterallen(prefix)) &&              \
    memcmp(str, prefix, strliterallen(prefix)) == 0) \
       ? str + strliterallen(prefix)                 \
       : NULL)

namespace benchmark {
namespace {
// kilo, Mega, Giga, Tera, Peta, Exa, Zetta, Yotta.
const char kBigSIUnits[] = "kMGTPEZY";
// Kibi, Mebi, Gibi, Tebi, Pebi, Exbi, Zebi, Yobi.
const char kBigIECUnits[] = "KMGTPEZY";
// milli, micro, nano, pico, femto, atto, zepto, yocto.
const char kSmallSIUnits[] = "munpfazy";

// We require that all three arrays have the same size.
static_assert(arraysize(kBigSIUnits) == arraysize(kBigIECUnits),
              "SI and IEC unit arrays must be the same size");
static_assert(arraysize(kSmallSIUnits) == arraysize(kBigSIUnits),
              "Small SI and Big SI unit arrays must be the same size");
static const int kUnitsSize = arraysize(kBigSIUnits);

void ToExponentAndMantissa(double val, double thresh, int precision,
                           double one_k, std::string* mantissa, int* exponent) {
  std::stringstream mantissa_stream;

  if (val < 0) {
    mantissa_stream << "-";
    val = -val;
  }

  // Adjust threshold so that it never excludes things which can't be rendered
  // in 'precision' digits.
  const double adjusted_threshold =
      std::max(thresh, 1.0 / pow(10.0, precision));
  const double big_threshold = adjusted_threshold * one_k;
  const double small_threshold = adjusted_threshold;

  if (val > big_threshold) {
    // Positive powers
    double scaled = val;
    for (size_t i = 0; i < arraysize(kBigSIUnits); ++i) {
      scaled /= one_k;
      if (scaled <= big_threshold) {
        mantissa_stream << scaled;
        *exponent = i + 1;
        *mantissa = mantissa_stream.str();
        return;
      }
    }
    mantissa_stream << val;
    *exponent = 0;
  } else if (val < small_threshold) {
    // Negative powers
    double scaled = val;
    for (size_t i = 0; i < arraysize(kSmallSIUnits); ++i) {
      scaled *= one_k;
      if (scaled >= small_threshold) {
        mantissa_stream << scaled;
        *exponent = -i - 1;
        *mantissa = mantissa_stream.str();
        return;
      }
    }
    mantissa_stream << val;
    *exponent = 0;
  } else {
    mantissa_stream << val;
    *exponent = 0;
  }
  *mantissa = mantissa_stream.str();
}

std::string ExponentToPrefix(int exponent, bool iec) {
  if (exponent == 0) return "";

  const int index = (exponent > 0 ? exponent - 1 : -exponent - 1);
  if (index >= kUnitsSize) return "";

  const char* array =
      (exponent > 0 ? (iec ? kBigIECUnits : kBigSIUnits) : kSmallSIUnits);
  if (iec)
    return array[index] + std::string("i");
  else
    return std::string(1, array[index]);
}

std::string ToBinaryStringFullySpecified(double value, double threshold,
                                         int precision) {
  std::string mantissa;
  int exponent;
  ToExponentAndMantissa(value, threshold, precision, 1024.0, &mantissa,
                        &exponent);
  return mantissa + ExponentToPrefix(exponent, false);
}

inline void AppendHumanReadable(int n, std::string* str) {
  std::stringstream ss;
  // Round down to the nearest SI prefix.
  ss << "/" << ToBinaryStringFullySpecified(n, 1.0, 0);
  *str += ss.str();
}

inline std::string HumanReadableNumber(double n) {
  // 1.1 means that figures up to 1.1k should be shown with the next unit down;
  // this softens edge effects.
  // 1 means that we should show one decimal place of precision.
  return ToBinaryStringFullySpecified(n, 1.1, 1);
}

// For non-dense Range, intermediate values are powers of kRangeMultiplier.
static const int kRangeMultiplier = 8;

// List of all registered benchmarks.  Note that each registered
// benchmark identifies a family of related benchmarks to run.
static pthread_mutex_t benchmark_mutex;
static std::vector<internal::Benchmark*>* families = NULL;

pthread_mutex_t starting_mutex;
pthread_cond_t starting_cv;

bool running_benchmark = false;

// Should this benchmark report memory usage?
bool get_memory_usage;

// Should this benchmark base decisions off of real time rather than
// cpu time?
bool use_real_time;

// Overhead of an empty benchmark.
double overhead = 0.0;

// Return prefix to print in front of each reported line
const char* Prefix() {
#ifdef NDEBUG
  return "";
#else
  return "DEBUG: ";
#endif
}

// TODO
// static internal::MallocCounter *benchmark_mc;

bool CpuScalingEnabled() {
  // On Linux, the CPUfreq subsystem exposes CPU information as files on the
  // local file system. If reading the exported files fails, then we may not be
  // running on Linux, so we silently ignore all the read errors.
  for (int cpu = 0, num_cpus = NumCPUs(); cpu < num_cpus; ++cpu) {
    std::stringstream ss;
    ss << "/sys/devices/system/cpu/cpu" << cpu << "/cpufreq/scaling_governor";
    std::string governor_file = ss.str();
    FILE* file = fopen(governor_file.c_str(), "r");
    if (!file) break;
    char buff[16];
    size_t bytes_read = fread(buff, 1, sizeof(buff), file);
    fclose(file);
    if (memprefix(buff, bytes_read, "performance") == NULL) return true;
  }
  return false;
}

<<<<<<< HEAD
}  // namespace

namespace internal {

BenchmarkReporter::~BenchmarkReporter() {}

void ComputeStats(const std::vector<BenchmarkRunData>& reports,
                  BenchmarkRunData* mean_data, BenchmarkRunData* stddev_data) {
=======
// Given a collection of reports, computes their mean and stddev.
// REQUIRES: all runs in "reports" must be from the same benchmark.
void ComputeStats(const std::vector<BenchmarkReporter::Run>& reports,
                  BenchmarkReporter::Run* mean_data,
                  BenchmarkReporter::Run* stddev_data) {
>>>>>>> 96446f2f
  // Accumulators.
  Stat1_d real_accumulated_time_stat;
  Stat1_d cpu_accumulated_time_stat;
  Stat1_d items_per_second_stat;
  Stat1_d bytes_per_second_stat;
  Stat1_d iterations_stat;
  Stat1MinMax_d max_heapbytes_used_stat;

  // Populate the accumulators.
  for (std::vector<BenchmarkReporter::Run>::const_iterator it = reports.begin();
       it != reports.end(); ++it) {
    CHECK_EQ(reports[0].benchmark_name, it->benchmark_name);
    real_accumulated_time_stat +=
        Stat1_d(it->real_accumulated_time, it->iterations);
    cpu_accumulated_time_stat +=
        Stat1_d(it->cpu_accumulated_time, it->iterations);
    items_per_second_stat += Stat1_d(it->items_per_second, it->iterations);
    bytes_per_second_stat += Stat1_d(it->bytes_per_second, it->iterations);
    iterations_stat += Stat1_d(it->iterations, it->iterations);
    max_heapbytes_used_stat +=
        Stat1MinMax_d(it->max_heapbytes_used, it->iterations);
  }

  // Get the data from the accumulator to BenchmarkRunData's.
  mean_data->benchmark_name = reports[0].benchmark_name + "_mean";
  mean_data->iterations = iterations_stat.Mean();
  mean_data->real_accumulated_time = real_accumulated_time_stat.Mean();
  mean_data->cpu_accumulated_time = cpu_accumulated_time_stat.Mean();
  mean_data->bytes_per_second = bytes_per_second_stat.Mean();
  mean_data->items_per_second = items_per_second_stat.Mean();
  mean_data->max_heapbytes_used = max_heapbytes_used_stat.max();

  // Only add label to mean/stddev if it is same for all runs
  mean_data->report_label = reports[0].report_label;
  for (size_t i = 1; i < reports.size(); i++) {
    if (reports[i].report_label != reports[0].report_label) {
      mean_data->report_label = "";
      break;
    }
  }

  stddev_data->benchmark_name = reports[0].benchmark_name + "_stddev";
  stddev_data->report_label = mean_data->report_label;
  stddev_data->iterations = iterations_stat.StdDev();
  stddev_data->real_accumulated_time = real_accumulated_time_stat.StdDev();
  stddev_data->cpu_accumulated_time = cpu_accumulated_time_stat.StdDev();
  stddev_data->bytes_per_second = bytes_per_second_stat.StdDev();
  stddev_data->items_per_second = items_per_second_stat.StdDev();
  stddev_data->max_heapbytes_used = max_heapbytes_used_stat.StdDev();
}

<<<<<<< HEAD
std::string ConsoleReporter::PrintMemoryUsage(double bytes) {
  if (!get_memory_usage || bytes < 0.0) return "";
=======
}  // namespace

namespace internal {

std::string ConsoleReporter::PrintMemoryUsage(double bytes) const {
  if (!get_memory_usage || bytes < 0.0)
    return "";
>>>>>>> 96446f2f

  std::stringstream ss;
  ss << " " << HumanReadableNumber(bytes) << "B peak-mem";
  return ss.str();
}

bool ConsoleReporter::ReportContext(
    const BenchmarkReporter::Context& context) const {
  name_field_width_ = context.name_field_width;

  std::cout << "Benchmarking on " << context.num_cpus << " X "
            << context.mhz_per_cpu << " MHz CPU"
            << ((context.num_cpus > 1) ? "s" : "") << "\n";

  int remainder_ms;
  std::cout << walltime::Print(walltime::Now(), "%Y/%m/%d-%H:%M:%S",
                               true,  // use local timezone
                               &remainder_ms) << "\n";

  // Show details of CPU model, caches, TLBs etc.
  //  if (!context.cpu_info.empty())
  //    std::cout << "CPU: " << context.cpu_info.c_str();

  if (context.cpu_scaling_enabled) {
    std::cerr << "CPU scaling is enabled: Benchmark timings may be noisy.\n";
  }

  int output_width = fprintf(stdout, "%s%-*s %10s %10s %10s\n",
                             Prefix(), name_field_width_, "Benchmark",
                             "Time(ns)", "CPU(ns)", "Iterations");
  std::cout << std::string(output_width - 1, '-').c_str() << "\n";

  return true;
}

void ConsoleReporter::ReportRuns(
    const std::vector<BenchmarkReporter::Run>& reports) const {
  for (std::vector<BenchmarkReporter::Run>::const_iterator it = reports.begin();
       it != reports.end(); ++it) {
    CHECK_EQ(reports[0].benchmark_name, it->benchmark_name);
    PrintRunData(*it);
  }

  // We don't report aggregated data if there was a single run.
  if (reports.size() < 2) return;

  BenchmarkReporter::Run mean_data;
  BenchmarkReporter::Run stddev_data;
  ComputeStats(reports, &mean_data, &stddev_data);

  PrintRunData(mean_data);
  PrintRunData(stddev_data);
}

void ConsoleReporter::PrintRunData(const BenchmarkReporter::Run& result) const {
  // Format bytes per second
  std::string rate;
  if (result.bytes_per_second > 0) {
    std::stringstream ss;
    ss << " " << HumanReadableNumber(result.bytes_per_second) << "B/s";
    rate = ss.str();
  }

  // Format items per second
  std::string items;
  if (result.items_per_second > 0) {
    std::stringstream ss;
    ss << " " << HumanReadableNumber(result.items_per_second) << " items/s";
    items = ss.str();
  }

  ColorPrintf(COLOR_DEFAULT, "%s", Prefix());
  ColorPrintf(COLOR_GREEN, "%-*s ",
              name_field_width_, result.benchmark_name.c_str());
  ColorPrintf(COLOR_YELLOW, "%10.0f %10.0f ",
              (result.real_accumulated_time * 1e9) /
                  (static_cast<double>(result.iterations)),
              (result.cpu_accumulated_time * 1e9) /
                  (static_cast<double>(result.iterations)));
  ColorPrintf(COLOR_CYAN, "%10lld", result.iterations);
  ColorPrintf(COLOR_DEFAULT, "%*s %*s %s %s\n",
              13, rate.c_str(),
              18, items.c_str(),
              result.report_label.c_str(),
              PrintMemoryUsage(result.max_heapbytes_used).c_str());
}

/* TODO(dominic)
void MemoryUsage() {
  // if (benchmark_mc) {
  //  benchmark_mc->Reset();
  //} else {
  get_memory_usage = true;
  //}
}
*/

void UseRealTime() { use_real_time = true; }

void PrintUsageAndExit() {
  fprintf(stdout,
          "benchmark [--benchmark_filter=<regex>]\n"
          "          [--benchmark_iterations=<iterations>]\n"
          "          [--benchmark_min_time=<min_time>]\n"
        //"          [--benchmark_memory_usage]\n"
          "          [--benchmark_repetitions=<num_repetitions>]\n"
          "          [--color_print={true|false}]\n"
          "          [--v=<verbosity>]\n");
  exit(0);
}

void ParseCommandLineFlags(int* argc, const char** argv) {
  for (int i = 1; i < *argc; ++i) {
    if (ParseStringFlag(argv[i], "benchmark_filter", &FLAGS_benchmark_filter) ||
        ParseInt32Flag(argv[i], "benchmark_iterations",
                       &FLAGS_benchmark_iterations) ||
        ParseDoubleFlag(argv[i], "benchmark_min_time",
                        &FLAGS_benchmark_min_time) ||
        // TODO(dominic)
        //        ParseBoolFlag(argv[i], "gbenchmark_memory_usage",
        //                      &FLAGS_gbenchmark_memory_usage) ||
        ParseInt32Flag(argv[i], "benchmark_repetitions",
                       &FLAGS_benchmark_repetitions) ||
        ParseBoolFlag(argv[i], "color_print", &FLAGS_color_print) ||
        ParseInt32Flag(argv[i], "v", &FLAGS_v)) {
      for (int j = i; j != *argc; ++j) argv[j] = argv[j + 1];

      --(*argc);
      --i;
    } else if (IsFlag(argv[i], "help"))
      PrintUsageAndExit();
  }
}

}  // end namespace internal

// A clock that provides a fast mechanism to check if we're nearly done.
class State::FastClock {
 public:
  enum Type {
    REAL_TIME,
    CPU_TIME
  };
  explicit FastClock(Type type) : type_(type), approx_time_(NowMicros()) {
    sem_init(&bg_done_, 0, 0);
    pthread_create(&bg_, NULL, &BGThreadWrapper, this);
  }

  ~FastClock() {
    sem_post(&bg_done_);
    pthread_join(bg_, NULL);
    sem_destroy(&bg_done_);
  }

  // Returns true if the current time is guaranteed to be past "when_micros".
  // This method is very fast.
  inline bool HasReached(int64_t when_micros) {
    return std::atomic_load(&approx_time_) >= when_micros;
    // NOTE: this is the same as we're dealing with an int64_t
    // return (base::subtle::NoBarrier_Load(&approx_time_) >= when_micros);
  }

  // Returns the current time in microseconds past the epoch.
  int64_t NowMicros() const {
    double t = 0;
    switch (type_) {
      case REAL_TIME:
        t = walltime::Now();
        break;
      case CPU_TIME:
        t = MyCPUUsage() + ChildrenCPUUsage();
        break;
    }
    return static_cast<int64_t>(t * kNumMicrosPerSecond);
  }

  // Reinitialize if necessary (since clock type may be change once benchmark
  // function starts running - see UseRealTime).
  void InitType(Type type) {
    type_ = type;
    std::atomic_store(&approx_time_, NowMicros());
    // NOTE: This is the same barring a memory barrier
    // base::subtle::Release_Store(&approx_time_, NowMicros());
  }

 private:
  Type type_;
  std::atomic<int64_t> approx_time_;  // Last time measurement taken by bg_
  pthread_t bg_;  // Background thread that updates last_time_ once every ms

  sem_t bg_done_;

  static void* BGThreadWrapper(void* that) {
    ((FastClock*)that)->BGThread();
    return NULL;
  }

  void BGThread() {
    int done = 0;
    do {
      SleepForMicroseconds(1000);
      std::atomic_store(&approx_time_, NowMicros());
      // NOTE: same code but no memory barrier. think on it.
      // base::subtle::Release_Store(&approx_time_, NowMicros());
      sem_getvalue(&bg_done_, &done);
    } while (done == 0);
  }

  DISALLOW_COPY_AND_ASSIGN(FastClock);
};

struct State::ThreadStats {
  int64_t bytes_processed;
  int64_t items_processed;

  ThreadStats() { Reset(); }

  void Reset() {
    bytes_processed = 0;
    items_processed = 0;
  }

  void Add(const ThreadStats& other) {
    bytes_processed += other.bytes_processed;
    items_processed += other.items_processed;
  }
};

namespace internal {

// Information kept per benchmark we may want to run
struct Benchmark::Instance {
  Instance()
      : bm(nullptr),
        threads(1),
        rangeXset(false),
        rangeX(kNoRange),
        rangeYset(false),
        rangeY(kNoRange) {}

  std::string name;
  Benchmark* bm;
  int threads;  // Number of concurrent threads to use

  bool rangeXset;
  int rangeX;
  bool rangeYset;
  int rangeY;

  bool multithreaded() const { return !bm->thread_counts_.empty(); }
};

}  // end namespace internal

struct State::SharedState {
  const internal::Benchmark::Instance* instance;
  pthread_mutex_t mu;
  int starting;  // Number of threads that have entered STARTING state
  int stopping;  // Number of threads that have entered STOPPING state
  int threads;   // Number of total threads that are running concurrently
  ThreadStats stats;
  std::vector<BenchmarkReporter::Run> runs;  // accumulated runs
  std::string label;

  explicit SharedState(const internal::Benchmark::Instance* b)
      : instance(b),
        starting(0),
        stopping(0),
        threads(b == nullptr ? 1 : b->threads) {
    pthread_mutex_init(&mu, nullptr);
  }

  ~SharedState() { pthread_mutex_destroy(&mu); }
  DISALLOW_COPY_AND_ASSIGN(SharedState);
};

namespace internal {

Benchmark::Benchmark(const char* name, BenchmarkFunction f)
    : name_(name), function_(f) {
  mutex_lock l(&benchmark_mutex);
  if (families == nullptr) families = new std::vector<Benchmark*>();
  registration_index_ = families->size();
  families->push_back(this);
}

Benchmark::~Benchmark() {
  mutex_lock l(&benchmark_mutex);
  CHECK((*families)[registration_index_] == this);
  (*families)[registration_index_] = NULL;
  // Shrink the vector if convenient.
  while (!families->empty() && families->back() == NULL) families->pop_back();
}

Benchmark* Benchmark::Arg(int x) {
  mutex_lock l(&benchmark_mutex);
  rangeX_.push_back(x);
  return this;
}

Benchmark* Benchmark::Range(int start, int limit) {
  std::vector<int> arglist;
  AddRange(&arglist, start, limit, kRangeMultiplier);

  mutex_lock l(&benchmark_mutex);
  for (size_t i = 0; i < arglist.size(); ++i) rangeX_.push_back(arglist[i]);
  return this;
}

Benchmark* Benchmark::DenseRange(int start, int limit) {
  CHECK_GE(start, 0);
  CHECK_LE(start, limit);
  mutex_lock l(&benchmark_mutex);
  for (int arg = start; arg <= limit; ++arg) rangeX_.push_back(arg);
  return this;
}

Benchmark* Benchmark::ArgPair(int x, int y) {
  mutex_lock l(&benchmark_mutex);
  rangeX_.push_back(x);
  rangeY_.push_back(y);
  return this;
}

Benchmark* Benchmark::RangePair(int lo1, int hi1, int lo2, int hi2) {
  std::vector<int> arglist1, arglist2;
  AddRange(&arglist1, lo1, hi1, kRangeMultiplier);
  AddRange(&arglist2, lo2, hi2, kRangeMultiplier);

  mutex_lock l(&benchmark_mutex);
  rangeX_.resize(arglist1.size());
  std::copy(arglist1.begin(), arglist1.end(), rangeX_.begin());
  rangeY_.resize(arglist2.size());
  std::copy(arglist2.begin(), arglist2.end(), rangeY_.begin());
  return this;
}

Benchmark* Benchmark::Apply(void (*custom_arguments)(Benchmark* benchmark)) {
  custom_arguments(this);
  return this;
}

Benchmark* Benchmark::Threads(int t) {
  CHECK_GT(t, 0);
  mutex_lock l(&benchmark_mutex);
  thread_counts_.push_back(t);
  return this;
}

Benchmark* Benchmark::ThreadRange(int min_threads, int max_threads) {
  CHECK_GT(min_threads, 0);
  CHECK_GE(max_threads, min_threads);

  mutex_lock l(&benchmark_mutex);
  AddRange(&thread_counts_, min_threads, max_threads, 2);
  return this;
}

Benchmark* Benchmark::ThreadPerCpu() {
  mutex_lock l(&benchmark_mutex);
  thread_counts_.push_back(NumCPUs());
  return this;
}

void Benchmark::AddRange(std::vector<int>* dst, int lo, int hi, int mult) {
  CHECK_GE(lo, 0);
  CHECK_GE(hi, lo);

  // Add "lo"
  dst->push_back(lo);

  // Now space out the benchmarks in multiples of "mult"
  for (int32_t i = 1; i < std::numeric_limits<int32_t>::max() / mult;
       i *= mult) {
    if (i >= hi) break;
    if (i > lo) dst->push_back(i);
  }
  // Add "hi" (if different from "lo")
  if (hi != lo) dst->push_back(hi);
}

std::vector<Benchmark::Instance> Benchmark::CreateBenchmarkInstances(
    int rangeXindex, int rangeYindex) {
  // Special list of thread counts to use when none are specified
  std::vector<int> one_thread;
  one_thread.push_back(1);

  std::vector<Benchmark::Instance> instances;

  const bool is_multithreaded = (!thread_counts_.empty());
  const std::vector<int>& thread_counts =
      (is_multithreaded ? thread_counts_ : one_thread);
  for (int num_threads : thread_counts) {
    Instance instance;
    instance.name = name_;
    instance.bm = this;
    instance.threads = num_threads;

    if (rangeXindex != kNoRange) {
      instance.rangeX = rangeX_[rangeXindex];
      instance.rangeXset = true;
      AppendHumanReadable(instance.rangeX, &instance.name);
    }
    if (rangeYindex != kNoRange) {
      instance.rangeY = rangeY_[rangeYindex];
      instance.rangeYset = true;
      AppendHumanReadable(instance.rangeY, &instance.name);
    }

    // Add the number of threads used to the name
    if (is_multithreaded) {
      std::stringstream ss;
      ss << "/threads:" << instance.threads;
      instance.name += ss.str();
    }

    instances.push_back(instance);
  }

  return instances;
}

// Extract the list of benchmark instances that match the specified
// regular expression.
void Benchmark::FindBenchmarks(const std::string& spec,
                               std::vector<Instance>* benchmarks) {
  // Make regular expression out of command-line flag
  regex_t re;
  int ec = regcomp(&re, spec.c_str(), REG_EXTENDED | REG_NOSUB);
  if (ec != 0) {
    size_t needed = regerror(ec, &re, NULL, 0);
    char* errbuf = new char[needed];
    regerror(ec, &re, errbuf, needed);
    std::cerr << "Could not compile benchmark re: " << errbuf << "\n";
    delete[] errbuf;
    return;
  }

  mutex_lock l(&benchmark_mutex);
  for (Benchmark* family : *families) {
    if (family == nullptr) continue;  // Family was deleted

    // Match against filter.
    if (regexec(&re, family->name_.c_str(), 0, NULL, 0) != 0) {
#ifdef DEBUG
      std::cout << "Skipping " << family->name_ << "\n";
#endif
      continue;
    }

    std::vector<Benchmark::Instance> instances;
    if (family->rangeX_.empty() && family->rangeY_.empty()) {
      instances = family->CreateBenchmarkInstances(kNoRange, kNoRange);
      benchmarks->insert(benchmarks->end(), instances.begin(), instances.end());
    } else if (family->rangeY_.empty()) {
      for (size_t x = 0; x < family->rangeX_.size(); ++x) {
        instances = family->CreateBenchmarkInstances(x, kNoRange);
        benchmarks->insert(benchmarks->end(),
                           instances.begin(), instances.end());
      }
    } else {
      for (size_t x = 0; x < family->rangeX_.size(); ++x) {
        for (size_t y = 0; y < family->rangeY_.size(); ++y) {
          instances = family->CreateBenchmarkInstances(x, y);
          benchmarks->insert(benchmarks->end(),
                             instances.begin(), instances.end());
        }
      }
    }
  }
}

void Benchmark::MeasureOverhead() {
  State::FastClock clock(State::FastClock::CPU_TIME);
  State::SharedState state(nullptr);
  State runner(&clock, &state, 0);
  while (runner.KeepRunning()) {
  }
  overhead = state.runs[0].real_accumulated_time /
             static_cast<double>(state.runs[0].iterations);
#ifdef DEBUG
  std::cout << "Per-iteration overhead for doing nothing: " << overhead << "\n";
#endif
}

void Benchmark::RunInstance(const Instance& b, const BenchmarkReporter* br) {
  use_real_time = false;
  running_benchmark = true;
  // get_memory_usage = FLAGS_gbenchmark_memory_usage;
  State::FastClock clock(State::FastClock::CPU_TIME);

  // Initialize the test runners.
  State::SharedState state(&b);
  {
    std::unique_ptr<State> runners[b.threads];
    for (int i = 0; i < b.threads; ++i)
      runners[i].reset(new State(&clock, &state, i));

    // Run them all.
    for (int i = 0; i < b.threads; ++i) {
      if (b.multithreaded())
        runners[i]->RunAsThread();
      else
        runners[i]->Run();
    }
    if (b.multithreaded()) {
      for (int i = 0; i < b.threads; ++i) runners[i]->Wait();
    }
  }
  /*
    double mem_usage = 0;
    if (get_memory_usage) {
      // Measure memory usage
      Notification mem_done;
      BenchmarkRun mem_run;
      BenchmarkRun::SharedState mem_shared(&b, 1);
      mem_run.Init(&clock, &mem_shared, 0);
      {
        testing::MallocCounter mc(testing::MallocCounter::THIS_THREAD_ONLY);
        benchmark_mc = &mc;
        mem_run.Run(&mem_done);
        mem_done.WaitForNotification();
        benchmark_mc = NULL;
        mem_usage = mc.PeakHeapGrowth();
      }
    }
  */
  running_benchmark = false;

<<<<<<< HEAD
  for (internal::BenchmarkRunData& report : state.runs) {
    double seconds = (use_real_time ? report.real_accumulated_time
                                    : report.cpu_accumulated_time);
=======
  for (BenchmarkReporter::Run& report : state.runs) {
    double seconds = (use_real_time ? report.real_accumulated_time :
                                      report.cpu_accumulated_time);
>>>>>>> 96446f2f
    report.benchmark_name = b.name;
    report.report_label = state.label;
    report.bytes_per_second = state.stats.bytes_processed / seconds;
    report.items_per_second = state.stats.items_processed / seconds;
    report.max_heapbytes_used = MeasurePeakHeapMemory(b);
  }

  br->ReportRuns(state.runs);
}

// Run the specified benchmark, measure its peak memory usage, and
// return the peak memory usage.
double Benchmark::MeasurePeakHeapMemory(const Instance& b) {
  if (!get_memory_usage) return 0.0;
  double bytes = 0.0;
  /*  TODO(dominich)
   // Should we do multi-threaded runs?
   const int num_threads = 1;
   const int num_iters = 1;
   {
 //    internal::MallocCounter mc(internal::MallocCounter::THIS_THREAD_ONLY);
     running_benchmark = true;
     timer_manager = new TimerManager(1, NULL);
 //    benchmark_mc = &mc;
     timer_manager->StartTimer();

     b.Run(num_iters);

     running_benchmark = false;
     delete timer_manager;
     timer_manager = NULL;
 //    benchmark_mc = NULL;
 //    bytes = mc.PeakHeapGrowth();
   }
   */
  return bytes;
}

}  // end namespace internal

State::State(FastClock* clock, SharedState* s, int t)
    : thread_index(t),
      state_(STATE_INITIAL),
      clock_(clock),
      shared_(s),
      iterations_(0),
      start_cpu_(0.0),
      start_time_(0.0),
      stop_time_micros_(0.0),
      start_pause_(0.0),
      pause_time_(0.0),
      total_iterations_(0),
      interval_micros_(static_cast<int64_t>(kNumMicrosPerSecond *
                                            FLAGS_benchmark_min_time /
                                            FLAGS_benchmark_repetitions)),
      is_continuation_(false),
      stats_(new ThreadStats()) {
  CHECK(clock != nullptr);
  CHECK(s != nullptr);
}

bool State::KeepRunning() {
  // Fast path
  if ((FLAGS_benchmark_iterations == 0 &&
       !clock_->HasReached(stop_time_micros_ + pause_time_)) ||
      iterations_ < FLAGS_benchmark_iterations) {
    ++iterations_;
    return true;
  }

  switch (state_) {
    case STATE_INITIAL:
      return StartRunning();
    case STATE_STARTING:
      CHECK(false);
      return true;
    case STATE_RUNNING:
      return FinishInterval();
    case STATE_STOPPING:
      return MaybeStop();
    case STATE_STOPPED:
      CHECK(false);
      return true;
  }
  CHECK(false);
  return false;
}

void State::PauseTiming() { start_pause_ = walltime::Now(); }

void State::ResumeTiming() { pause_time_ += walltime::Now() - start_pause_; }

void State::SetBytesProcessed(int64_t bytes) {
  CHECK_EQ(STATE_STOPPED, state_);
  mutex_lock l(&shared_->mu);
  stats_->bytes_processed = bytes;
}

void State::SetItemsProcessed(int64_t items) {
  CHECK_EQ(STATE_STOPPED, state_);
  mutex_lock l(&shared_->mu);
  stats_->items_processed = items;
}

void State::SetLabel(const std::string& label) {
  CHECK_EQ(STATE_STOPPED, state_);
  mutex_lock l(&shared_->mu);
  shared_->label = label;
}

int State::range_x() const {
  CHECK(shared_->instance->rangeXset);
  /*
  <<
      "Failed to get range_x as it was not set. Did you register your "
      "benchmark with a range parameter?";
      */
  return shared_->instance->rangeX;
}

int State::range_y() const {
  CHECK(shared_->instance->rangeYset);
  /* <<
       "Failed to get range_y as it was not set. Did you register your "
       "benchmark with a range parameter?";
       */
  return shared_->instance->rangeY;
}

bool State::StartRunning() {
  bool last_thread = false;
  {
    mutex_lock l(&shared_->mu);
    CHECK_EQ(state_, STATE_INITIAL);
    state_ = STATE_STARTING;
    is_continuation_ = false;
    CHECK_LT(shared_->starting, shared_->threads);
    ++shared_->starting;
    last_thread = shared_->starting == shared_->threads;
  }

  if (last_thread) {
    clock_->InitType(use_real_time ? FastClock::REAL_TIME
                                   : FastClock::CPU_TIME);
    {
      mutex_lock l(&starting_mutex);
      pthread_cond_broadcast(&starting_cv);
    }
  } else {
    mutex_lock l(&starting_mutex);
    pthread_cond_wait(&starting_cv, &starting_mutex);
  }
  CHECK_EQ(state_, STATE_STARTING);
  state_ = STATE_RUNNING;

  NewInterval();
  return true;
}

void State::NewInterval() {
  stop_time_micros_ = clock_->NowMicros() + interval_micros_;
  if (!is_continuation_) {
#ifdef DEBUG
    std::cout << "Starting new interval; stopping in " << interval_micros_
              << "\n";
#endif
    iterations_ = 0;
    pause_time_ = 0;
    start_cpu_ = MyCPUUsage() + ChildrenCPUUsage();
    start_time_ = walltime::Now();
  } else {
#ifdef DEBUG
    std::cout << "Continuing interval; stopping in " << interval_micros_
              << "\n";
#endif
  }
}

bool State::FinishInterval() {
  if ((FLAGS_benchmark_iterations != 0 &&
       iterations_ <
           FLAGS_benchmark_iterations / FLAGS_benchmark_repetitions) ||
      iterations_ < 1) {
    interval_micros_ *= 2;
#ifdef DEBUG
    std::cout << "Not enough iterations in interval; "
              << "Trying again for " << interval_micros_ << " useconds.\n";
#endif
    is_continuation_ = false;
    NewInterval();
    return true;
  }

  BenchmarkReporter::Run data;
  data.iterations = iterations_;
  data.thread_index = thread_index;

  const double accumulated_time = walltime::Now() - start_time_;
  const double total_overhead = overhead * iterations_;
  CHECK_LT(pause_time_, accumulated_time);
  CHECK_LT(pause_time_ + total_overhead, accumulated_time);
  data.real_accumulated_time =
      accumulated_time - (pause_time_ + total_overhead);
  data.cpu_accumulated_time = (MyCPUUsage() + ChildrenCPUUsage()) - start_cpu_;
  total_iterations_ += iterations_;

  bool keep_going = false;
  {
    mutex_lock l(&shared_->mu);

    // Either replace the last or add a new data point.
    if (is_continuation_)
      shared_->runs.back() = data;
    else
      shared_->runs.push_back(data);

    if (FLAGS_benchmark_iterations != 0) {
      // If we need more iterations, run another interval as a continuation.
      keep_going = total_iterations_ < FLAGS_benchmark_iterations;
      is_continuation_ = keep_going;
    } else {
      // If this is a repetition, run another interval as a new data point.
      keep_going = shared_->runs.size() <
                   static_cast<size_t>(FLAGS_benchmark_repetitions);
      is_continuation_ = !keep_going;
    }

    if (!keep_going) {
      ++shared_->stopping;
      if (shared_->stopping < shared_->threads) {
        // Other threads are still running, so continue running but without
        // timing to present an expected background load to the other threads.
        state_ = STATE_STOPPING;
        keep_going = true;
      } else {
        state_ = STATE_STOPPED;
      }
    }
  }

  if (state_ == STATE_RUNNING) NewInterval();
  return keep_going;
}

bool State::MaybeStop() {
  mutex_lock l(&shared_->mu);
  if (shared_->stopping < shared_->threads) {
    CHECK_EQ(state_, STATE_STOPPING);
    return true;
  }
  state_ = STATE_STOPPED;
  return false;
}

void State::Run() {
  stats_->Reset();
  shared_->instance->bm->function_(*this);
  {
    mutex_lock l(&shared_->mu);
    shared_->stats.Add(*stats_);
  }
}

void State::RunAsThread() {
  CHECK_EQ(0, pthread_create(&thread_, nullptr, &State::RunWrapper, this));
}

void State::Wait() { CHECK_EQ(0, pthread_join(thread_, nullptr)); }

// static
void* State::RunWrapper(void* arg) {
  State* that = (State*)arg;
  CHECK(that != nullptr);
  that->Run();
  return nullptr;
}

namespace internal {

void RunMatchingBenchmarks(const std::string& spec,
                           const BenchmarkReporter* reporter) {
  if (spec.empty()) return;

  std::vector<internal::Benchmark::Instance> benchmarks;
  internal::Benchmark::FindBenchmarks(spec, &benchmarks);

  // Determine the width of the name field using a minimum width of 10.
  // Also determine max number of threads needed.
  int name_field_width = 10;
  for (const internal::Benchmark::Instance& benchmark : benchmarks) {
    // Add width for _stddev and threads:XX
    if (benchmark.threads > 1 && FLAGS_benchmark_repetitions > 1) {
      name_field_width =
          std::max<int>(name_field_width, benchmark.name.size() + 17);
    } else if (benchmark.threads > 1) {
      name_field_width =
          std::max<int>(name_field_width, benchmark.name.size() + 10);
    } else if (FLAGS_benchmark_repetitions > 1) {
      name_field_width =
          std::max<int>(name_field_width, benchmark.name.size() + 7);
    } else {
      name_field_width = std::max<int>(name_field_width, benchmark.name.size());
    }
  }

  // Print header here
  BenchmarkReporter::Context context;
  context.num_cpus = NumCPUs();
  context.mhz_per_cpu = CyclesPerSecond() / 1000000.0f;
  //  context.cpu_info = base::CompactCPUIDInfoString();
  context.cpu_scaling_enabled = CpuScalingEnabled();
  context.name_field_width = name_field_width;

  if (reporter->ReportContext(context))
    for (internal::Benchmark::Instance& benchmark : benchmarks)
      Benchmark::RunInstance(benchmark, reporter);
}

void FindMatchingBenchmarkNames(const std::string& spec,
                                std::vector<std::string>* benchmark_names) {
  if (spec.empty()) return;

  std::vector<internal::Benchmark::Instance> benchmarks;
  internal::Benchmark::FindBenchmarks(spec, &benchmarks);
  std::transform(benchmarks.begin(), benchmarks.end(), benchmark_names->begin(),
                 [](const internal::Benchmark::Instance& b) { return b.name; });
}

}  // end namespace internal

void RunSpecifiedBenchmarks(const BenchmarkReporter* reporter /*= nullptr*/) {
  std::string spec = FLAGS_benchmark_filter;
  if (spec.empty() || spec == "all")
    spec = ".";  // Regexp that matches all benchmarks
  internal::ConsoleReporter default_reporter;
  internal::RunMatchingBenchmarks(spec, reporter == nullptr ? &default_reporter : reporter);
  pthread_cond_destroy(&starting_cv);
  pthread_mutex_destroy(&starting_mutex);
  pthread_mutex_destroy(&benchmark_mutex);
}

void Initialize(int* argc, const char** argv) {
  pthread_mutex_init(&benchmark_mutex, nullptr);
  pthread_mutex_init(&starting_mutex, nullptr);
  pthread_cond_init(&starting_cv, nullptr);
  walltime::Initialize();
  internal::ParseCommandLineFlags(argc, argv);
  internal::Benchmark::MeasureOverhead();
}

}  // end namespace benchmark<|MERGE_RESOLUTION|>--- conflicted
+++ resolved
@@ -1,11 +1,11 @@
 // Copyright 2014 Google Inc. All rights reserved.
-// 
+//
 // Licensed under the Apache License, Version 2.0 (the "License");
 // you may not use this file except in compliance with the License.
 // You may obtain a copy of the License at
-// 
+//
 //     http://www.apache.org/licenses/LICENSE-2.0
-// 
+//
 // Unless required by applicable law or agreed to in writing, software
 // distributed under the License is distributed on an "AS IS" BASIS,
 // WITHOUT WARRANTIES OR CONDITIONS OF ANY KIND, either express or implied.
@@ -238,22 +238,11 @@
   return false;
 }
 
-<<<<<<< HEAD
-}  // namespace
-
-namespace internal {
-
-BenchmarkReporter::~BenchmarkReporter() {}
-
-void ComputeStats(const std::vector<BenchmarkRunData>& reports,
-                  BenchmarkRunData* mean_data, BenchmarkRunData* stddev_data) {
-=======
 // Given a collection of reports, computes their mean and stddev.
 // REQUIRES: all runs in "reports" must be from the same benchmark.
 void ComputeStats(const std::vector<BenchmarkReporter::Run>& reports,
                   BenchmarkReporter::Run* mean_data,
                   BenchmarkReporter::Run* stddev_data) {
->>>>>>> 96446f2f
   // Accumulators.
   Stat1_d real_accumulated_time_stat;
   Stat1_d cpu_accumulated_time_stat;
@@ -304,11 +293,6 @@
   stddev_data->items_per_second = items_per_second_stat.StdDev();
   stddev_data->max_heapbytes_used = max_heapbytes_used_stat.StdDev();
 }
-
-<<<<<<< HEAD
-std::string ConsoleReporter::PrintMemoryUsage(double bytes) {
-  if (!get_memory_usage || bytes < 0.0) return "";
-=======
 }  // namespace
 
 namespace internal {
@@ -316,7 +300,6 @@
 std::string ConsoleReporter::PrintMemoryUsage(double bytes) const {
   if (!get_memory_usage || bytes < 0.0)
     return "";
->>>>>>> 96446f2f
 
   std::stringstream ss;
   ss << " " << HumanReadableNumber(bytes) << "B peak-mem";
@@ -846,15 +829,9 @@
   */
   running_benchmark = false;
 
-<<<<<<< HEAD
-  for (internal::BenchmarkRunData& report : state.runs) {
+  for (BenchmarkReporter::Run& report : state.runs) {
     double seconds = (use_real_time ? report.real_accumulated_time
                                     : report.cpu_accumulated_time);
-=======
-  for (BenchmarkReporter::Run& report : state.runs) {
-    double seconds = (use_real_time ? report.real_accumulated_time :
-                                      report.cpu_accumulated_time);
->>>>>>> 96446f2f
     report.benchmark_name = b.name;
     report.report_label = state.label;
     report.bytes_per_second = state.stats.bytes_processed / seconds;
