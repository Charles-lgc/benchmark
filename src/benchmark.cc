// Copyright 2014 Google Inc. All rights reserved.
//
// Licensed under the Apache License, Version 2.0 (the "License");
// you may not use this file except in compliance with the License.
// You may obtain a copy of the License at
//
//     http://www.apache.org/licenses/LICENSE-2.0
//
// Unless required by applicable law or agreed to in writing, software
// distributed under the License is distributed on an "AS IS" BASIS,
// WITHOUT WARRANTIES OR CONDITIONS OF ANY KIND, either express or implied.
// See the License for the specific language governing permissions and
// limitations under the License.

#include "benchmark/benchmark.h"
#include "benchmark/macros.h"
#include "colorprint.h"
#include "commandlineflags.h"
#include "mutex_lock.h"
#include "re.h"
#include "sleep.h"
#include "stat.h"
#include "sysinfo.h"
#include "walltime.h"

#include <sys/time.h>
#include <pthread.h>
#include <semaphore.h>
#include <string.h>

#include <algorithm>
#include <atomic>
#include <iostream>
#include <memory>
#include <sstream>

DEFINE_string(benchmark_filter, ".",
              "A regular expression that specifies the set of benchmarks "
              "to execute.  If this flag is empty, no benchmarks are run.  "
              "If this flag is the string \"all\", all benchmarks linked "
              "into the process are run.");

DEFINE_int32(benchmark_iterations, 0,
             "Total number of iterations per benchmark. 0 means the benchmarks "
             "are time-based.");

DEFINE_double(benchmark_min_time, 0.5,
              "Minimum number of seconds we should run benchmark before "
              "results are considered significant.  For cpu-time based "
              "tests, this is the lower bound on the total cpu time "
              "used by all threads that make up the test.  For real-time "
              "based tests, this is the lower bound on the elapsed time "
              "of the benchmark execution, regardless of number of "
              "threads.");

DEFINE_bool(benchmark_memory_usage, false,
            "Report memory usage for all benchmarks");

DEFINE_int32(benchmark_repetitions, 1,
             "The number of runs of each benchmark. If greater than 1, the "
             "mean and standard deviation of the runs will be reported.");

DEFINE_int32(v, 0, "The level of verbose logging to output");
DEFINE_bool(color_print, true, "Enables colorized logging.");

// Will be non-empty if heap checking is turned on, which would
// invalidate any benchmarks.
DECLARE_string(heap_check);

// The ""'s catch people who don't pass in a literal for "str"
#define strliterallen(str) (sizeof("" str "") - 1)

// Must use a string literal for prefix.
#define memprefix(str, len, prefix)                  \
  ((((len) >= strliterallen(prefix)) &&              \
    memcmp(str, prefix, strliterallen(prefix)) == 0) \
       ? str + strliterallen(prefix)                 \
       : NULL)

namespace benchmark {
namespace {
// kilo, Mega, Giga, Tera, Peta, Exa, Zetta, Yotta.
const char kBigSIUnits[] = "kMGTPEZY";
// Kibi, Mebi, Gibi, Tebi, Pebi, Exbi, Zebi, Yobi.
const char kBigIECUnits[] = "KMGTPEZY";
// milli, micro, nano, pico, femto, atto, zepto, yocto.
const char kSmallSIUnits[] = "munpfazy";

// We require that all three arrays have the same size.
static_assert(arraysize(kBigSIUnits) == arraysize(kBigIECUnits),
              "SI and IEC unit arrays must be the same size");
static_assert(arraysize(kSmallSIUnits) == arraysize(kBigSIUnits),
              "Small SI and Big SI unit arrays must be the same size");
static const int kUnitsSize = arraysize(kBigSIUnits);

void ToExponentAndMantissa(double val, double thresh, int precision,
                           double one_k, std::string* mantissa, int* exponent) {
  std::stringstream mantissa_stream;

  if (val < 0) {
    mantissa_stream << "-";
    val = -val;
  }

  // Adjust threshold so that it never excludes things which can't be rendered
  // in 'precision' digits.
  const double adjusted_threshold =
      std::max(thresh, 1.0 / pow(10.0, precision));
  const double big_threshold = adjusted_threshold * one_k;
  const double small_threshold = adjusted_threshold;

  if (val > big_threshold) {
    // Positive powers
    double scaled = val;
    for (size_t i = 0; i < arraysize(kBigSIUnits); ++i) {
      scaled /= one_k;
      if (scaled <= big_threshold) {
        mantissa_stream << scaled;
        *exponent = i + 1;
        *mantissa = mantissa_stream.str();
        return;
      }
    }
    mantissa_stream << val;
    *exponent = 0;
  } else if (val < small_threshold) {
    // Negative powers
    double scaled = val;
    for (size_t i = 0; i < arraysize(kSmallSIUnits); ++i) {
      scaled *= one_k;
      if (scaled >= small_threshold) {
        mantissa_stream << scaled;
        *exponent = -i - 1;
        *mantissa = mantissa_stream.str();
        return;
      }
    }
    mantissa_stream << val;
    *exponent = 0;
  } else {
    mantissa_stream << val;
    *exponent = 0;
  }
  *mantissa = mantissa_stream.str();
}

std::string ExponentToPrefix(int exponent, bool iec) {
  if (exponent == 0) return "";

  const int index = (exponent > 0 ? exponent - 1 : -exponent - 1);
  if (index >= kUnitsSize) return "";

  const char* array =
      (exponent > 0 ? (iec ? kBigIECUnits : kBigSIUnits) : kSmallSIUnits);
  if (iec)
    return array[index] + std::string("i");
  else
    return std::string(1, array[index]);
}

std::string ToBinaryStringFullySpecified(double value, double threshold,
                                         int precision) {
  std::string mantissa;
  int exponent;
  ToExponentAndMantissa(value, threshold, precision, 1024.0, &mantissa,
                        &exponent);
  return mantissa + ExponentToPrefix(exponent, false);
}

inline void AppendHumanReadable(int n, std::string* str) {
  std::stringstream ss;
  // Round down to the nearest SI prefix.
  ss << "/" << ToBinaryStringFullySpecified(n, 1.0, 0);
  *str += ss.str();
}

inline std::string HumanReadableNumber(double n) {
  // 1.1 means that figures up to 1.1k should be shown with the next unit down;
  // this softens edge effects.
  // 1 means that we should show one decimal place of precision.
  return ToBinaryStringFullySpecified(n, 1.1, 1);
}

// For non-dense Range, intermediate values are powers of kRangeMultiplier.
static const int kRangeMultiplier = 8;

static pthread_mutex_t benchmark_mutex = PTHREAD_MUTEX_INITIALIZER;
pthread_mutex_t starting_mutex;
pthread_cond_t starting_cv;

bool running_benchmark = false;

// Should this benchmark report memory usage?
bool get_memory_usage;

// Should this benchmark base decisions off of real time rather than
// cpu time?
bool use_real_time;

// Overhead of an empty benchmark.
double overhead = 0.0;

// Return prefix to print in front of each reported line
const char* Prefix() {
#ifdef NDEBUG
  return "";
#else
  return "DEBUG: ";
#endif
}

// TODO
// static internal::MallocCounter *benchmark_mc;

bool CpuScalingEnabled() {
  // On Linux, the CPUfreq subsystem exposes CPU information as files on the
  // local file system. If reading the exported files fails, then we may not be
  // running on Linux, so we silently ignore all the read errors.
  for (int cpu = 0, num_cpus = NumCPUs(); cpu < num_cpus; ++cpu) {
    std::stringstream ss;
    ss << "/sys/devices/system/cpu/cpu" << cpu << "/cpufreq/scaling_governor";
    std::string governor_file = ss.str();
    FILE* file = fopen(governor_file.c_str(), "r");
    if (!file) break;
    char buff[16];
    size_t bytes_read = fread(buff, 1, sizeof(buff), file);
    fclose(file);
    if (memprefix(buff, bytes_read, "performance") == NULL) return true;
  }
  return false;
}

// Given a collection of reports, computes their mean and stddev.
// REQUIRES: all runs in "reports" must be from the same benchmark.
void ComputeStats(const std::vector<BenchmarkReporter::Run>& reports,
                  BenchmarkReporter::Run* mean_data,
                  BenchmarkReporter::Run* stddev_data) {
  // Accumulators.
  Stat1_d real_accumulated_time_stat;
  Stat1_d cpu_accumulated_time_stat;
  Stat1_d items_per_second_stat;
  Stat1_d bytes_per_second_stat;
  Stat1_d iterations_stat;
  Stat1MinMax_d max_heapbytes_used_stat;

  // Populate the accumulators.
  for (std::vector<BenchmarkReporter::Run>::const_iterator it = reports.begin();
       it != reports.end(); ++it) {
    CHECK_EQ(reports[0].benchmark_name, it->benchmark_name);
    real_accumulated_time_stat +=
        Stat1_d(it->real_accumulated_time / it->iterations, it->iterations);
    cpu_accumulated_time_stat +=
        Stat1_d(it->cpu_accumulated_time / it->iterations, it->iterations);
    items_per_second_stat += Stat1_d(it->items_per_second, it->iterations);
    bytes_per_second_stat += Stat1_d(it->bytes_per_second, it->iterations);
    iterations_stat += Stat1_d(it->iterations, it->iterations);
    max_heapbytes_used_stat +=
        Stat1MinMax_d(it->max_heapbytes_used, it->iterations);
  }

  // Get the data from the accumulator to BenchmarkRunData's.  In the
  // computations below we must multiply by the number of iterations since
  // PrintRunData will divide by it.
  mean_data->benchmark_name = reports[0].benchmark_name + "_mean";
  mean_data->iterations = iterations_stat.Mean();
  mean_data->real_accumulated_time = real_accumulated_time_stat.Mean() *
                                     mean_data->iterations;
  mean_data->cpu_accumulated_time = cpu_accumulated_time_stat.Mean() *
                                    mean_data->iterations;
  mean_data->bytes_per_second = bytes_per_second_stat.Mean();
  mean_data->items_per_second = items_per_second_stat.Mean();
  mean_data->max_heapbytes_used = max_heapbytes_used_stat.max();

  // Only add label to mean/stddev if it is same for all runs
  mean_data->report_label = reports[0].report_label;
  for (size_t i = 1; i < reports.size(); i++) {
    if (reports[i].report_label != reports[0].report_label) {
      mean_data->report_label = "";
      break;
    }
  }

  stddev_data->benchmark_name = reports[0].benchmark_name + "_stddev";
  stddev_data->report_label = mean_data->report_label;
  stddev_data->iterations = iterations_stat.StdDev();
  // The value of iterations_stat.StdDev() above may be 0 if all the repetitions
  // have the same number of iterations.  Blindly multiplying by 0 in the
  // computation of real/cpu_accumulated_time below would lead to 0/0 in
  // PrintRunData.  So we skip the multiplication in this case and PrintRunData
  // skips the division.
  if (stddev_data->iterations == 0) {
    stddev_data->real_accumulated_time = real_accumulated_time_stat.StdDev();
    stddev_data->cpu_accumulated_time = cpu_accumulated_time_stat.StdDev();
  } else {
    stddev_data->real_accumulated_time = real_accumulated_time_stat.StdDev() *
                                         stddev_data->iterations;
    stddev_data->cpu_accumulated_time = cpu_accumulated_time_stat.StdDev() *
                                        stddev_data->iterations;
  }
  stddev_data->bytes_per_second = bytes_per_second_stat.StdDev();
  stddev_data->items_per_second = items_per_second_stat.StdDev();
  stddev_data->max_heapbytes_used = max_heapbytes_used_stat.StdDev();
}
}  // namespace

namespace internal {

// Class for managing registered benchmarks.  Note that each registered
// benchmark identifies a family of related benchmarks to run.
class BenchmarkFamilies {
 public:
  static BenchmarkFamilies* GetInstance();

  // Registers a benchmark family and returns the index assigned to it.
  int AddBenchmark(Benchmark* family);

  // Unregisters a family at the given index.
  void RemoveBenchmark(int index);

  // Extract the list of benchmark instances that match the specified
  // regular expression.
  void FindBenchmarks(const std::string& re,
                      std::vector<Benchmark::Instance>* benchmarks);
 private:
  BenchmarkFamilies();
  ~BenchmarkFamilies();

  std::vector<Benchmark*> families_;
};

BenchmarkFamilies* BenchmarkFamilies::GetInstance() {
  static BenchmarkFamilies instance;
  return &instance;
}

BenchmarkFamilies::BenchmarkFamilies() { }

BenchmarkFamilies::~BenchmarkFamilies() {
  for (internal::Benchmark* family : families_) {
    delete family;
  }
}

int BenchmarkFamilies::AddBenchmark(Benchmark* family) {
  mutex_lock l(&benchmark_mutex);
  int index = families_.size();
  families_.push_back(family);
  return index;
}

void BenchmarkFamilies::RemoveBenchmark(int index) {
  mutex_lock l(&benchmark_mutex);
  families_[index] = NULL;

  // Shrink the vector if convenient.
  while (!families_.empty() && families_.back() == NULL) {
    families_.pop_back();
  }
}

void BenchmarkFamilies::FindBenchmarks(
    const std::string& spec,
    std::vector<Benchmark::Instance>* benchmarks) {
  // Make regular expression out of command-line flag
  Regex re;
  std::string re_error;
  if (!re.Init(spec, &re_error)) {
    std::cerr << "Could not compile benchmark re: " << re_error << std::endl;
    return;
  }

  mutex_lock l(&benchmark_mutex);
  for (internal::Benchmark* family : families_) {
    if (family == nullptr) continue;  // Family was deleted

    // Match against filter.
    if (!re.Match(family->name_)) {
#ifdef DEBUG
      std::cout << "Skipping " << family->name_ << "\n";
#endif
      continue;
    }

    std::vector<Benchmark::Instance> instances;
    if (family->rangeX_.empty() && family->rangeY_.empty()) {
      instances = family->CreateBenchmarkInstances(
        Benchmark::kNoRange, Benchmark::kNoRange);
      benchmarks->insert(benchmarks->end(), instances.begin(), instances.end());
    } else if (family->rangeY_.empty()) {
      for (size_t x = 0; x < family->rangeX_.size(); ++x) {
        instances = family->CreateBenchmarkInstances(x, Benchmark::kNoRange);
        benchmarks->insert(benchmarks->end(), instances.begin(),
                           instances.end());
      }
    } else {
      for (size_t x = 0; x < family->rangeX_.size(); ++x) {
        for (size_t y = 0; y < family->rangeY_.size(); ++y) {
          instances = family->CreateBenchmarkInstances(x, y);
          benchmarks->insert(benchmarks->end(), instances.begin(),
                             instances.end());
        }
      }
    }
  }
}

std::string ConsoleReporter::PrintMemoryUsage(double bytes) const {
  if (!get_memory_usage || bytes < 0.0) return "";

  std::stringstream ss;
  ss << " " << HumanReadableNumber(bytes) << "B peak-mem";
  return ss.str();
}

bool ConsoleReporter::ReportContext(const BenchmarkReporter::Context& context)
    const {
  name_field_width_ = context.name_field_width;

  std::cout << "Benchmarking on " << context.num_cpus << " X "
            << context.mhz_per_cpu << " MHz CPU"
            << ((context.num_cpus > 1) ? "s" : "") << "\n";

  int remainder_ms;
  std::cout << walltime::Print(walltime::Now(), "%Y/%m/%d-%H:%M:%S",
                               true,  // use local timezone
                               &remainder_ms) << "\n";

  // Show details of CPU model, caches, TLBs etc.
  //  if (!context.cpu_info.empty())
  //    std::cout << "CPU: " << context.cpu_info.c_str();

  if (context.cpu_scaling_enabled) {
    std::cerr << "CPU scaling is enabled: Benchmark timings may be noisy.\n";
  }

  int output_width = fprintf(stdout, "%s%-*s %10s %10s %10s\n",
                             Prefix(), name_field_width_, "Benchmark",
                             "Time(ns)", "CPU(ns)", "Iterations");
  std::cout << std::string(output_width - 1, '-').c_str() << "\n";

  return true;
}

void ConsoleReporter::ReportRuns(
    const std::vector<BenchmarkReporter::Run>& reports) const {
  for (std::vector<BenchmarkReporter::Run>::const_iterator it = reports.begin();
       it != reports.end(); ++it) {
    CHECK_EQ(reports[0].benchmark_name, it->benchmark_name);
    PrintRunData(*it);
  }

  // We don't report aggregated data if there was a single run.
  if (reports.size() < 2) return;

  BenchmarkReporter::Run mean_data;
  BenchmarkReporter::Run stddev_data;
  ComputeStats(reports, &mean_data, &stddev_data);

  PrintRunData(mean_data);
  PrintRunData(stddev_data);
}

void ConsoleReporter::PrintRunData(const BenchmarkReporter::Run& result) const {
  // Format bytes per second
  std::string rate;
  if (result.bytes_per_second > 0) {
    std::stringstream ss;
    ss << " " << HumanReadableNumber(result.bytes_per_second) << "B/s";
    rate = ss.str();
  }

  // Format items per second
  std::string items;
  if (result.items_per_second > 0) {
    std::stringstream ss;
    ss << " " << HumanReadableNumber(result.items_per_second) << " items/s";
    items = ss.str();
  }

  ColorPrintf(COLOR_DEFAULT, "%s", Prefix());
  ColorPrintf(COLOR_GREEN, "%-*s ",
              name_field_width_, result.benchmark_name.c_str());
  if (result.iterations == 0) {
    ColorPrintf(COLOR_YELLOW, "%10.0f %10.0f ",
                result.real_accumulated_time * 1e9,
                result.cpu_accumulated_time * 1e9);
  } else {
    ColorPrintf(COLOR_YELLOW, "%10.0f %10.0f ",
                (result.real_accumulated_time * 1e9) /
                    (static_cast<double>(result.iterations)),
                (result.cpu_accumulated_time * 1e9) /
                    (static_cast<double>(result.iterations)));
  }
  ColorPrintf(COLOR_CYAN, "%10lld", result.iterations);
  ColorPrintf(COLOR_DEFAULT, "%*s %*s %s %s\n",
              13, rate.c_str(),
              18, items.c_str(),
              result.report_label.c_str(),
              PrintMemoryUsage(result.max_heapbytes_used).c_str());
}

/* TODO(dominic)
void MemoryUsage() {
  // if (benchmark_mc) {
  //  benchmark_mc->Reset();
  //} else {
  get_memory_usage = true;
  //}
}
*/

void UseRealTime() { use_real_time = true; }

void PrintUsageAndExit() {
  fprintf(stdout,
          "benchmark [--benchmark_filter=<regex>]\n"
          "          [--benchmark_iterations=<iterations>]\n"
          "          [--benchmark_min_time=<min_time>]\n"
          //"          [--benchmark_memory_usage]\n"
          "          [--benchmark_repetitions=<num_repetitions>]\n"
          "          [--color_print={true|false}]\n"
          "          [--v=<verbosity>]\n");
  exit(0);
}

void ParseCommandLineFlags(int* argc, const char** argv) {
  for (int i = 1; i < *argc; ++i) {
    if (ParseStringFlag(argv[i], "benchmark_filter", &FLAGS_benchmark_filter) ||
        ParseInt32Flag(argv[i], "benchmark_iterations",
                       &FLAGS_benchmark_iterations) ||
        ParseDoubleFlag(argv[i], "benchmark_min_time",
                        &FLAGS_benchmark_min_time) ||
        // TODO(dominic)
        //        ParseBoolFlag(argv[i], "gbenchmark_memory_usage",
        //                      &FLAGS_gbenchmark_memory_usage) ||
        ParseInt32Flag(argv[i], "benchmark_repetitions",
                       &FLAGS_benchmark_repetitions) ||
        ParseBoolFlag(argv[i], "color_print", &FLAGS_color_print) ||
        ParseInt32Flag(argv[i], "v", &FLAGS_v)) {
      for (int j = i; j != *argc; ++j) argv[j] = argv[j + 1];

      --(*argc);
      --i;
    } else if (IsFlag(argv[i], "help"))
      PrintUsageAndExit();
  }
}

}  // end namespace internal

// A clock that provides a fast mechanism to check if we're nearly done.
class State::FastClock {
 public:
  enum Type {
    REAL_TIME,
    CPU_TIME
  };
  explicit FastClock(Type type)
      : type_(type),
        approx_time_(NowMicros()),
        bg_done_(false) {
    pthread_cond_init(&bg_cond_, nullptr);
    pthread_mutex_init(&bg_mutex_, nullptr);
    pthread_create(&bg_, NULL, &BGThreadWrapper, this);
  }

  ~FastClock() {
    {
      mutex_lock l(&bg_mutex_);
      bg_done_ = true;
      pthread_cond_signal(&bg_cond_);
    }
    pthread_join(bg_, NULL);
    pthread_mutex_destroy(&bg_mutex_);
    pthread_cond_destroy(&bg_cond_);
  }

  // Returns true if the current time is guaranteed to be past "when_micros".
  // This method is very fast.
  inline bool HasReached(int64_t when_micros) {
    return std::atomic_load(&approx_time_) >= when_micros;
  }

  // Returns the current time in microseconds past the epoch.
  int64_t NowMicros() const {
    double t = 0;
    switch (type_) {
      case REAL_TIME:
        t = walltime::Now();
        break;
      case CPU_TIME:
        t = MyCPUUsage() + ChildrenCPUUsage();
        break;
    }
    return static_cast<int64_t>(t * kNumMicrosPerSecond);
  }

  // Reinitialize if necessary (since clock type may be change once benchmark
  // function starts running - see UseRealTime).
  void InitType(Type type) {
    type_ = type;
    mutex_lock l(&bg_mutex_);
    std::atomic_store(&approx_time_, NowMicros());
  }

 private:
  Type type_;
  std::atomic<int64_t> approx_time_;  // Last time measurement taken by bg_
  bool bg_done_;  // This is used to signal background thread to exit
  pthread_t bg_;  // Background thread that updates last_time_ once every ms

  pthread_mutex_t bg_mutex_;
  pthread_cond_t bg_cond_;

  static void* BGThreadWrapper(void* that) {
    ((FastClock*)that)->BGThread();
    return NULL;
  }

  void BGThread() {
    mutex_lock l(&bg_mutex_);
    while (!bg_done_)
    {
      struct timeval tv;
      gettimeofday(&tv, nullptr);

      // Set timeout to 1 ms.
      uint32_t const timeout = 1000;
      struct timespec ts;
      ts.tv_sec = tv.tv_sec + (timeout / kNumMicrosPerSecond);
      ts.tv_nsec =
          (tv.tv_usec + (timeout % kNumMicrosPerSecond)) * kNumNanosPerMicro;
      ts.tv_sec += ts.tv_nsec / kNumNanosPerSecond;
      ts.tv_nsec %= kNumNanosPerSecond;

      pthread_cond_timedwait(&bg_cond_, &bg_mutex_, &ts);

      std::atomic_store(&approx_time_, NowMicros());
    }
  }

  DISALLOW_COPY_AND_ASSIGN(FastClock)
};

struct State::ThreadStats {
  int64_t bytes_processed;
  int64_t items_processed;

  ThreadStats() { Reset(); }

  void Reset() {
    bytes_processed = 0;
    items_processed = 0;
  }

  void Add(const ThreadStats& other) {
    bytes_processed += other.bytes_processed;
    items_processed += other.items_processed;
  }
};

namespace internal {

// Information kept per benchmark we may want to run
struct Benchmark::Instance {
  Instance()
      : bm(nullptr),
        threads(1),
        rangeXset(false),
        rangeX(kNoRange),
        rangeYset(false),
        rangeY(kNoRange) {}

  std::string name;
  Benchmark* bm;
  int threads;  // Number of concurrent threads to use

  bool rangeXset;
  int rangeX;
  bool rangeYset;
  int rangeY;

  bool multithreaded() const { return !bm->thread_counts_.empty(); }
};

}  // end namespace internal

struct State::SharedState {
  const internal::Benchmark::Instance* instance;
  pthread_mutex_t mu;
  pthread_cond_t cond;
  int starting;  // Number of threads that have entered STARTING state
  int stopping;  // Number of threads that have entered STOPPING state
  int exited;    // Number of threads that have complete exited
  int threads;   // Number of total threads that are running concurrently
  ThreadStats stats;
  std::vector<BenchmarkReporter::Run> runs;  // accumulated runs
  std::string label;

  explicit SharedState(const internal::Benchmark::Instance* b)
      : instance(b),
        starting(0),
        stopping(0),
        exited(0),
        threads(b == nullptr ? 1 : b->threads) {
    pthread_mutex_init(&mu, nullptr);
    pthread_cond_init(&cond, nullptr);
  }

  ~SharedState() {
    pthread_cond_destroy(&cond);
    pthread_mutex_destroy(&mu);
  }
  DISALLOW_COPY_AND_ASSIGN(SharedState)
};

namespace internal {

Benchmark::Benchmark(const char* name, BenchmarkFunction f)
    : name_(name), function_(f) {
  registration_index_ = BenchmarkFamilies::GetInstance()->AddBenchmark(this);
}

Benchmark::~Benchmark() {
  BenchmarkFamilies::GetInstance()->RemoveBenchmark(registration_index_);
}

Benchmark* Benchmark::Arg(int x) {
  mutex_lock l(&benchmark_mutex);
  rangeX_.push_back(x);
  return this;
}

Benchmark* Benchmark::Range(int start, int limit) {
  std::vector<int> arglist;
  AddRange(&arglist, start, limit, kRangeMultiplier);

  mutex_lock l(&benchmark_mutex);
  for (size_t i = 0; i < arglist.size(); ++i) rangeX_.push_back(arglist[i]);
  return this;
}

Benchmark* Benchmark::DenseRange(int start, int limit) {
  CHECK_GE(start, 0);
  CHECK_LE(start, limit);
  mutex_lock l(&benchmark_mutex);
  for (int arg = start; arg <= limit; ++arg) rangeX_.push_back(arg);
  return this;
}

Benchmark* Benchmark::ArgPair(int x, int y) {
  mutex_lock l(&benchmark_mutex);
  rangeX_.push_back(x);
  rangeY_.push_back(y);
  return this;
}

Benchmark* Benchmark::RangePair(int lo1, int hi1, int lo2, int hi2) {
  std::vector<int> arglist1, arglist2;
  AddRange(&arglist1, lo1, hi1, kRangeMultiplier);
  AddRange(&arglist2, lo2, hi2, kRangeMultiplier);

  mutex_lock l(&benchmark_mutex);
  rangeX_.resize(arglist1.size());
  std::copy(arglist1.begin(), arglist1.end(), rangeX_.begin());
  rangeY_.resize(arglist2.size());
  std::copy(arglist2.begin(), arglist2.end(), rangeY_.begin());
  return this;
}

Benchmark* Benchmark::Apply(void (*custom_arguments)(Benchmark* benchmark)) {
  custom_arguments(this);
  return this;
}

Benchmark* Benchmark::Threads(int t) {
  CHECK_GT(t, 0);
  mutex_lock l(&benchmark_mutex);
  thread_counts_.push_back(t);
  return this;
}

Benchmark* Benchmark::ThreadRange(int min_threads, int max_threads) {
  CHECK_GT(min_threads, 0);
  CHECK_GE(max_threads, min_threads);

  mutex_lock l(&benchmark_mutex);
  AddRange(&thread_counts_, min_threads, max_threads, 2);
  return this;
}

Benchmark* Benchmark::ThreadPerCpu() {
  mutex_lock l(&benchmark_mutex);
  thread_counts_.push_back(NumCPUs());
  return this;
}

void Benchmark::AddRange(std::vector<int>* dst, int lo, int hi, int mult) {
  CHECK_GE(lo, 0);
  CHECK_GE(hi, lo);

  // Add "lo"
  dst->push_back(lo);

  // Now space out the benchmarks in multiples of "mult"
  for (int32_t i = 1; i < std::numeric_limits<int32_t>::max() / mult;
       i *= mult) {
    if (i >= hi) break;
    if (i > lo) dst->push_back(i);
  }
  // Add "hi" (if different from "lo")
  if (hi != lo) dst->push_back(hi);
}

std::vector<Benchmark::Instance> Benchmark::CreateBenchmarkInstances(
    int rangeXindex, int rangeYindex) {
  // Special list of thread counts to use when none are specified
  std::vector<int> one_thread;
  one_thread.push_back(1);

  std::vector<Benchmark::Instance> instances;

  const bool is_multithreaded = (!thread_counts_.empty());
  const std::vector<int>& thread_counts =
      (is_multithreaded ? thread_counts_ : one_thread);
  for (int num_threads : thread_counts) {
    Instance instance;
    instance.name = name_;
    instance.bm = this;
    instance.threads = num_threads;

    if (rangeXindex != kNoRange) {
      instance.rangeX = rangeX_[rangeXindex];
      instance.rangeXset = true;
      AppendHumanReadable(instance.rangeX, &instance.name);
    }
    if (rangeYindex != kNoRange) {
      instance.rangeY = rangeY_[rangeYindex];
      instance.rangeYset = true;
      AppendHumanReadable(instance.rangeY, &instance.name);
    }

    // Add the number of threads used to the name
    if (is_multithreaded) {
      std::stringstream ss;
      ss << "/threads:" << instance.threads;
      instance.name += ss.str();
    }

    instances.push_back(instance);
  }

  return instances;
}

void Benchmark::MeasureOverhead() {
  State::FastClock clock(State::FastClock::CPU_TIME);
  State::SharedState state(nullptr);
  State runner(&clock, &state, 0);
  while (runner.KeepRunning()) {
  }
  overhead = state.runs[0].real_accumulated_time /
             static_cast<double>(state.runs[0].iterations);
#ifdef DEBUG
  std::cout << "Per-iteration overhead for doing nothing: " << overhead << "\n";
#endif
}

void Benchmark::RunInstance(const Instance& b, const BenchmarkReporter* br) {
  use_real_time = false;
  running_benchmark = true;
  // get_memory_usage = FLAGS_gbenchmark_memory_usage;
  State::FastClock clock(State::FastClock::CPU_TIME);

  // Initialize the test runners.
  State::SharedState state(&b);
  {
    std::vector<std::unique_ptr<State>> runners;
    for (int i = 0; i < b.threads; ++i)
      runners.push_back(std::unique_ptr<State>(new State(&clock, &state, i)));

    // Run them all.
    for (int i = 0; i < b.threads; ++i) {
      if (b.multithreaded())
        runners[i]->RunAsThread();
      else
        runners[i]->Run();
    }
    if (b.multithreaded()) {
      for (int i = 0; i < b.threads; ++i) runners[i]->Wait();
    }
  }
  /*
    double mem_usage = 0;
    if (get_memory_usage) {
      // Measure memory usage
      Notification mem_done;
      BenchmarkRun mem_run;
      BenchmarkRun::SharedState mem_shared(&b, 1);
      mem_run.Init(&clock, &mem_shared, 0);
      {
        testing::MallocCounter mc(testing::MallocCounter::THIS_THREAD_ONLY);
        benchmark_mc = &mc;
        mem_run.Run(&mem_done);
        mem_done.WaitForNotification();
        benchmark_mc = NULL;
        mem_usage = mc.PeakHeapGrowth();
      }
    }
  */
  running_benchmark = false;

  for (BenchmarkReporter::Run& report : state.runs) {
    double seconds = (use_real_time ? report.real_accumulated_time
                                    : report.cpu_accumulated_time);
    report.benchmark_name = b.name;
    report.report_label = state.label;
    report.bytes_per_second = state.stats.bytes_processed / seconds;
    report.items_per_second = state.stats.items_processed / seconds;
    report.max_heapbytes_used = MeasurePeakHeapMemory(b);
  }

  br->ReportRuns(state.runs);
}

// Run the specified benchmark, measure its peak memory usage, and
// return the peak memory usage.
double Benchmark::MeasurePeakHeapMemory(const Instance&) {
  if (!get_memory_usage) return 0.0;
  double bytes = 0.0;
  /*  TODO(dominich)
   // Should we do multi-threaded runs?
   const int num_threads = 1;
   const int num_iters = 1;
   {
 //    internal::MallocCounter mc(internal::MallocCounter::THIS_THREAD_ONLY);
     running_benchmark = true;
     timer_manager = new TimerManager(1, NULL);
 //    benchmark_mc = &mc;
     timer_manager->StartTimer();

     b.Run(num_iters);

     running_benchmark = false;
     delete timer_manager;
     timer_manager = NULL;
 //    benchmark_mc = NULL;
 //    bytes = mc.PeakHeapGrowth();
   }
   */
  return bytes;
}

}  // end namespace internal

State::State(FastClock* clock, SharedState* s, int t)
    : thread_index(t),
      state_(STATE_INITIAL),
      clock_(clock),
      shared_(s),
      iterations_(0),
      start_cpu_(0.0),
      start_time_(0.0),
      stop_time_micros_(0.0),
      start_pause_cpu_(0.0),
      pause_cpu_time_(0.0),
      start_pause_real_(0.0),
      pause_real_time_(0.0),
      total_iterations_(0),
      interval_micros_(static_cast<int64_t>(kNumMicrosPerSecond *
                                            FLAGS_benchmark_min_time /
                                            FLAGS_benchmark_repetitions)),
      is_continuation_(false),
      stats_(new ThreadStats()) {
  CHECK(clock != nullptr);
  CHECK(s != nullptr);
}

bool State::KeepRunning() {
  // Fast path
  if ((FLAGS_benchmark_iterations == 0 &&
<<<<<<< HEAD
       !clock_->HasReached(stop_time_micros_ + pause_real_time_)) ||
=======
       !clock_->HasReached(stop_time_micros_ +
                           kNumMicrosPerSecond * pause_time_)) ||
>>>>>>> 5c457b06
      iterations_ < FLAGS_benchmark_iterations) {
    ++iterations_;
    return true;
  }

  // To block thread 0 until all other threads exit, we have a signal exit
  // point for KeepRunning() to return false.  The fast path above always
  // returns true.
  bool ret = false;
  switch (state_) {
    case STATE_INITIAL:
      ret = StartRunning();
      break;
    case STATE_STARTING:
      CHECK(false);
      ret = true;
      break;
    case STATE_RUNNING:
      ret = FinishInterval();
      break;
    case STATE_STOPPING:
      ret = MaybeStop();
      break;
    case STATE_STOPPED:
      CHECK(false);
      ret = true;
      break;
  }

  if (!ret && shared_->threads > 1 && thread_index == 0){
    mutex_lock l(&shared_->mu);

    // Block until all other threads have exited.  We can then safely cleanup
    // without other threads continuing to access shared variables inside the
    // user-provided run function.
    while (shared_->exited < shared_->threads - 1) {
      pthread_cond_wait(&shared_->cond, &shared_->mu);
    }
  }

  if (ret) {
    ++iterations_;
  }
  return ret;
}

void State::PauseTiming() {
  start_pause_cpu_ = MyCPUUsage() + ChildrenCPUUsage();
  start_pause_real_ = walltime::Now();
}

void State::ResumeTiming() {
  pause_cpu_time_ += MyCPUUsage() + ChildrenCPUUsage() - start_pause_cpu_;
  pause_real_time_ += walltime::Now() - start_pause_real_;
}

void State::SetBytesProcessed(int64_t bytes) {
  CHECK_EQ(STATE_STOPPED, state_);
  mutex_lock l(&shared_->mu);
  stats_->bytes_processed = bytes;
}

void State::SetItemsProcessed(int64_t items) {
  CHECK_EQ(STATE_STOPPED, state_);
  mutex_lock l(&shared_->mu);
  stats_->items_processed = items;
}

void State::SetLabel(const std::string& label) {
  CHECK_EQ(STATE_STOPPED, state_);
  mutex_lock l(&shared_->mu);
  shared_->label = label;
}

int State::range_x() const {
  CHECK(shared_->instance->rangeXset);
  /*
  <<
      "Failed to get range_x as it was not set. Did you register your "
      "benchmark with a range parameter?";
      */
  return shared_->instance->rangeX;
}

int State::range_y() const {
  CHECK(shared_->instance->rangeYset);
  /* <<
       "Failed to get range_y as it was not set. Did you register your "
       "benchmark with a range parameter?";
       */
  return shared_->instance->rangeY;
}

bool State::StartRunning() {
  bool last_thread = false;
  {
    mutex_lock l(&shared_->mu);
    CHECK_EQ(state_, STATE_INITIAL);
    state_ = STATE_STARTING;
    is_continuation_ = false;
    CHECK_LT(shared_->starting, shared_->threads);
    ++shared_->starting;
    last_thread = shared_->starting == shared_->threads;
  }

  if (last_thread) {
    clock_->InitType(use_real_time ? FastClock::REAL_TIME
                                   : FastClock::CPU_TIME);
    {
      mutex_lock l(&starting_mutex);
      pthread_cond_broadcast(&starting_cv);
    }
  } else {
    mutex_lock l(&starting_mutex);
    pthread_cond_wait(&starting_cv, &starting_mutex);
  }
  CHECK_EQ(state_, STATE_STARTING);
  state_ = STATE_RUNNING;

  NewInterval();
  return true;
}

void State::NewInterval() {
  stop_time_micros_ = clock_->NowMicros() + interval_micros_;
  if (!is_continuation_) {
#ifdef DEBUG
    std::cout << "Starting new interval; stopping in " << interval_micros_
              << "\n";
#endif
    iterations_ = 0;
    pause_cpu_time_ = 0;
    pause_real_time_ = 0;
    start_cpu_ = MyCPUUsage() + ChildrenCPUUsage();
    start_time_ = walltime::Now();
  } else {
#ifdef DEBUG
    std::cout << "Continuing interval; stopping in " << interval_micros_
              << "\n";
#endif
  }
}

bool State::FinishInterval() {
  if ((FLAGS_benchmark_iterations != 0 &&
       iterations_ <
           FLAGS_benchmark_iterations / FLAGS_benchmark_repetitions) ||
      iterations_ < 1) {
    interval_micros_ *= 2;
#ifdef DEBUG
    std::cout << "Not enough iterations in interval; "
              << "Trying again for " << interval_micros_ << " useconds.\n";
#endif
    is_continuation_ = false;
    NewInterval();
    return true;
  }

  BenchmarkReporter::Run data;
  data.iterations = iterations_;
  data.thread_index = thread_index;

  const double accumulated_time = walltime::Now() - start_time_;
  const double total_overhead = overhead * iterations_;
  CHECK_LT(pause_real_time_, accumulated_time);
  CHECK_LT(pause_real_time_ + total_overhead, accumulated_time);
  data.real_accumulated_time =
      accumulated_time - (pause_real_time_ + total_overhead);
  data.cpu_accumulated_time = (MyCPUUsage() + ChildrenCPUUsage()) -
                              (pause_cpu_time_ + start_cpu_);
  total_iterations_ += iterations_;

  bool keep_going = false;
  {
    mutex_lock l(&shared_->mu);

    // Either replace the last or add a new data point.
    if (is_continuation_)
      shared_->runs.back() = data;
    else
      shared_->runs.push_back(data);

    if (FLAGS_benchmark_iterations != 0) {
      // If we need more iterations, run another interval as a continuation.
      keep_going = total_iterations_ < FLAGS_benchmark_iterations;
      is_continuation_ = keep_going;
    } else {
      // If this is a repetition, run another interval as a new data point.
      keep_going = shared_->runs.size() <
                   static_cast<size_t>(FLAGS_benchmark_repetitions);
      is_continuation_ = !keep_going;
    }

    if (!keep_going) {
      ++shared_->stopping;
      if (shared_->stopping < shared_->threads) {
        // Other threads are still running, so continue running but without
        // timing to present an expected background load to the other threads.
        state_ = STATE_STOPPING;
        keep_going = true;
      } else {
        state_ = STATE_STOPPED;
      }
    }
  }

  if (state_ == STATE_RUNNING) NewInterval();
  return keep_going;
}

bool State::MaybeStop() {
  mutex_lock l(&shared_->mu);
  if (shared_->stopping < shared_->threads) {
    CHECK_EQ(state_, STATE_STOPPING);
    return true;
  }
  state_ = STATE_STOPPED;
  return false;
}

void State::Run() {
  stats_->Reset();
  shared_->instance->bm->function_(*this);
  {
    mutex_lock l(&shared_->mu);
    shared_->stats.Add(*stats_);
  }
}

void State::RunAsThread() {
  CHECK_EQ(0, pthread_create(&thread_, nullptr, &State::RunWrapper, this));
}

void State::Wait() { CHECK_EQ(0, pthread_join(thread_, nullptr)); }

// static
void* State::RunWrapper(void* arg) {
  State* that = (State*)arg;
  CHECK(that != nullptr);
  that->Run();

  mutex_lock l(&that->shared_->mu);

  that->shared_->exited++;
  if (that->thread_index > 0 &&
      that->shared_->exited == that->shared_->threads - 1) {
    // All threads but thread 0 have exited the user-provided run function.
    // Thread 0 can now wake up and exit.
    pthread_cond_signal(&that->shared_->cond);
  }

  return nullptr;
}

namespace internal {

void RunMatchingBenchmarks(const std::string& spec,
                           const BenchmarkReporter* reporter) {
  if (spec.empty()) return;

  std::vector<internal::Benchmark::Instance> benchmarks;
  BenchmarkFamilies::GetInstance()->FindBenchmarks(spec, &benchmarks);

  // Determine the width of the name field using a minimum width of 10.
  // Also determine max number of threads needed.
  int name_field_width = 10;
  for (const internal::Benchmark::Instance& benchmark : benchmarks) {
    // Add width for _stddev and threads:XX
    if (benchmark.threads > 1 && FLAGS_benchmark_repetitions > 1) {
      name_field_width =
          std::max<int>(name_field_width, benchmark.name.size() + 17);
    } else if (benchmark.threads > 1) {
      name_field_width =
          std::max<int>(name_field_width, benchmark.name.size() + 10);
    } else if (FLAGS_benchmark_repetitions > 1) {
      name_field_width =
          std::max<int>(name_field_width, benchmark.name.size() + 7);
    } else {
      name_field_width = std::max<int>(name_field_width, benchmark.name.size());
    }
  }

  // Print header here
  BenchmarkReporter::Context context;
  context.num_cpus = NumCPUs();
  context.mhz_per_cpu = CyclesPerSecond() / 1000000.0f;
  //  context.cpu_info = base::CompactCPUIDInfoString();
  context.cpu_scaling_enabled = CpuScalingEnabled();
  context.name_field_width = name_field_width;

  if (reporter->ReportContext(context))
    for (internal::Benchmark::Instance& benchmark : benchmarks)
      Benchmark::RunInstance(benchmark, reporter);
}

void FindMatchingBenchmarkNames(const std::string& spec,
                                std::vector<std::string>* benchmark_names) {
  if (spec.empty()) return;

  std::vector<internal::Benchmark::Instance> benchmarks;
  BenchmarkFamilies::GetInstance()->FindBenchmarks(spec, &benchmarks);
  std::transform(benchmarks.begin(), benchmarks.end(), benchmark_names->begin(),
                 [](const internal::Benchmark::Instance& b) { return b.name; });
}

}  // end namespace internal

void RunSpecifiedBenchmarks(const BenchmarkReporter* reporter /*= nullptr*/) {
  std::string spec = FLAGS_benchmark_filter;
  if (spec.empty() || spec == "all")
    spec = ".";  // Regexp that matches all benchmarks
  internal::ConsoleReporter default_reporter;
  internal::RunMatchingBenchmarks(
      spec, reporter == nullptr ? &default_reporter : reporter);
  pthread_cond_destroy(&starting_cv);
  pthread_mutex_destroy(&starting_mutex);
}

void Initialize(int* argc, const char** argv) {
  pthread_mutex_init(&starting_mutex, nullptr);
  pthread_cond_init(&starting_cv, nullptr);
  walltime::Initialize();
  internal::ParseCommandLineFlags(argc, argv);
  internal::Benchmark::MeasureOverhead();
}

}  // end namespace benchmark<|MERGE_RESOLUTION|>--- conflicted
+++ resolved
@@ -979,12 +979,8 @@
 bool State::KeepRunning() {
   // Fast path
   if ((FLAGS_benchmark_iterations == 0 &&
-<<<<<<< HEAD
-       !clock_->HasReached(stop_time_micros_ + pause_real_time_)) ||
-=======
        !clock_->HasReached(stop_time_micros_ +
-                           kNumMicrosPerSecond * pause_time_)) ||
->>>>>>> 5c457b06
+                           kNumMicrosPerSecond * pause_real_time_)) ||
       iterations_ < FLAGS_benchmark_iterations) {
     ++iterations_;
     return true;
